--- conflicted
+++ resolved
@@ -1,21 +1,6 @@
 [tool.poetry]
 name = "ethoscopy"
-<<<<<<< HEAD
-version = "1.3.11"
-description = "A python based toolkit to download and anlyse data from the Ethoscope hardware system."
-authors = ["Blackhurst Laurence <l.blackhurst19@imperial.ac.uk>"]
-license = "GNU GPLv3"
-readme = "README.md"
-
-[tool.poetry.dependencies]
-python = ">=3.9,<3.13"
-pandas = "^1.5.0"
-numpy = "^1.25.1"
-plotly = "^5.7.0"
-scipy = "^1.8.0"
-tabulate = "^0.8.10"
-=======
-version = "2.0.dev"
+version = "2.0"
 description = "\"A python based toolkit to download and anlyse data from the Ethoscope hardware system.\""
 authors = ["Lblackhurst29 <l.blackhurst19@imperial.ac.uk>"]
 license = "\"GNU GPLv3\""
@@ -28,7 +13,6 @@
 plotly = "^5.22.0"
 seaborn = "^0.13.2"
 tabulate = "^0.9.0"
->>>>>>> fd9f0c4c
 colour = "^0.1.5"
 hmmlearn = "^0.3.2"
 pywavelets = "^1.6.0"
